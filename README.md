--- conflicted
+++ resolved
@@ -1,168 +1,74 @@
-# Multicast IPC
-<<<<<<< HEAD
-
-Dealing with sockets, events and state machines is hard.  Communicating between your processes should be fun not hard.
-This module aims to make that happen by abstracting away some of the complexity and using promises to chain together
-communication states.
-
-## Example
-```js
-var ipc = require('multicast-ipc');
-
-ipc.withSocket(function (api) {
-  // API is a handy class that has lots of helper functions on it
-
-  var protocol = api.broadcast('ping')
-     .then(api.waitForMessage())
-     .timeout(5000) // from Bluebird
-     .then(function (message) {
-         // message is a Buffer here
-         var cmd = message.toString();
-
-         if (cmd === 'ping') {
-            return api.broadcast('pong');
-         } else {
-            return api.unbind();
-         }
-     });
-     
-  return protocol;
-});
-```
-
-__Note:__ This is still under active development and APIs may change.  Every effort will be made to maintain backwards
-compatibility.
-
-### Benefits
-
-* A chainable promise-based api
-* Abstracts all the socket work and resources via promises
-* Allows a pub/sub inter-process communication
-* Easily move communication from same machine to separate machines
-* Compatible with Windows, Linux and OS X
-* Requires a network to be present - don't rely on this IPC method for local-only programs
-
-
-
-## Installation
-
-Install using [npm](https://www.npmjs.org/):
-
-```sh
-npm install multicast-ipc
-```
-
-## API Reference
-<a name="module_multicast-ipc"></a>
-
-## multicast-ipc
-
-* [multicast-ipc](#module_multicast-ipc)
-    * _inner_
-        * [~apiCallback](#module_multicast-ipc..apiCallback) : <code>function</code>
-    * _static_
-        * [.withSocket([port], [multicastAddress], callback)](#module_multicast-ipc.withSocket) ⇒ <code>Promise</code>
-
-<a name="module_multicast-ipc..apiCallback"></a>
-
-### multicast-ipc~apiCallback : <code>function</code>
-This API callback is where you would implement your custom communication protocol.
-=======
->>>>>>> e632e145
-
-[![npm](https://img.shields.io/npm/v/multicast-ipc.svg)](https://www.npmjs.com/package/multicast-ipc)
-
-Dealing with sockets, events and state machines is hard.  Communicating between your processes should be fun not hard.
-This module aims to make that happen by abstracting away some of the complexity and using promises to chain together
-communication states.
-
-## Example
-```js
-var ipc = require('multicast-ipc');
-
-<<<<<<< HEAD
-### multicast-ipc.withSocket([port], [multicastAddress], callback) ⇒ <code>Promise</code>
-Initialize a socket.  Listens to messages, allows sending messages and automatically cleans up after itself.
-
-The callback function will be invoked after the socket is successfully set up.  An `api` object will be passed
-to the callback which has utility functions that help in creating the application-layer communication protocol.
-=======
-ipc.withSocket(function (api) {
-  // API is a handy class that has lots of helper functions on it
->>>>>>> e632e145
-
-  return api.broadcast('I am online!')
-     .then(api.waitForMessage())
-     .timeout(5000) // from Bluebird
-     .then(function (message) {
-         // message is a Buffer here
-         var cmd = message.toString();
-
-         if (cmd === 'ping') {
-            return api.broadcast('pong');
-         } else {
-            return api.unbind();
-         }
-     });
-});
-```
-
-<<<<<<< HEAD
-**Example**  
-```js
-var ipc = require('multicast-ipc');
-
-ipc.withSocket(function (api) {
-  // The API object contains helper methods for implementing your own IPC protocol
-  
-  return api.broadcast('node:online')
-            .then(api.unbind);  // This is optional (the library automatically handles resources
-});
-```
-
-
-<a name="module_comm-api..CommApi"></a>
-=======
-__Note:__ This is still under active development and APIs may change.  Every effort will be made to maintain backwards
-compatibility.
-
-### Benefits
-
-* A chainable promise-based api
-* Abstracts all the socket work and resources via promises
-* Allows a pub/sub inter-process communication
-* Easily move communication from same machine to separate machines
-* Compatible with Windows, Linux and OS X
-* Requires a network to be present - don't rely on this IPC method for local-only programs
-
-## Installation
-
-Install using [npm](https://www.npmjs.org/):
-
-```sh
-npm install multicast-ipc
-```
-
-## API Documentation
-
+# Multicast IPC
+
+[![npm](https://img.shields.io/npm/v/multicast-ipc.svg)](https://www.npmjs.com/package/multicast-ipc)
+
+Dealing with sockets, events and state machines is hard.  Communicating between your processes should be fun not hard.
+This module aims to make that happen by abstracting away some of the complexity and using promises to chain together
+communication states.
+
+## Example
+```js
+var ipc = require('multicast-ipc');
+
+ipc.withSocket(function (api) {
+  // API is a handy class that has lots of helper functions on it
+
+  return api.broadcast('I am online!')
+     .then(api.waitForMessage())
+     .timeout(5000) // from Bluebird
+     .then(function (message) {
+         // message is a Buffer here
+         var cmd = message.toString();
+
+         if (cmd === 'ping') {
+            return api.broadcast('pong');
+         } else {
+            return api.unbind();
+         }
+     });
+});
+```
+
+__Note:__ This is still under active development and APIs may change.  Every effort will be made to maintain backwards
+compatibility.
+
+### Benefits
+
+* A chainable promise-based api
+* Abstracts all the socket work and resources via promises
+* Allows a pub/sub inter-process communication
+* Easily move communication from same machine to separate machines
+* Compatible with Windows, Linux and OS X
+* Requires a network to be present - don't rely on this IPC method for local-only programs
+
+## Installation
+
+Install using [npm](https://www.npmjs.org/):
+
+```sh
+npm install multicast-ipc
+```
+
+## API Documentation
+
     
-* [CommApi](#CommApi)
-    * [new CommApi(socket)](#new_CommApi_new)
-    * [.broadcast(message)](#CommApi+broadcast) ⇒ <code>promise</code>
-    * [.repeatFor(count, fn)](#CommApi+repeatFor) ⇒ <code>Promise</code>
-    * [.repeatWhile](#CommApi+repeatWhile) ⇒ <code>Promise</code>
-    * [.send(message, port, ipAddress)](#CommApi+send) ⇒ <code>Promise</code>
-    * [.unbind()](#CommApi+unbind) ⇒ <code>Promise</code>
-    * [.waitForMessage([filter])](#CommApi+waitForMessage) ⇒ <code>Promise</code>
+* [CommApi](#CommApi)
+    * [new CommApi(socket)](#new_CommApi_new)
+    * [.broadcast(message)](#CommApi+broadcast) ⇒ <code>promise</code>
+    * [.repeatFor(count, fn)](#CommApi+repeatFor) ⇒ <code>Promise</code>
+    * [.repeatWhile](#CommApi+repeatWhile) ⇒ <code>Promise</code>
+    * [.send(message, port, ipAddress)](#CommApi+send) ⇒ <code>Promise</code>
+    * [.unbind()](#CommApi+unbind) ⇒ <code>Promise</code>
+    * [.waitForMessage([filter])](#CommApi+waitForMessage) ⇒ <code>Promise</code>
 
     
-* [multicastIpc](#multicastIpc)
-    * [..apiCallback](#multicastIpc.apiCallback) : <code>function</code>
-    * [..withSocket([port], [multicastAddress], callback)](#multicastIpc.withSocket) ⇒ <code>Promise</code>
-
-
------
-
+* [multicastIpc](#multicastIpc)
+    * [..apiCallback](#multicastIpc.apiCallback) : <code>function</code>
+    * [..withSocket([port], [multicastAddress], callback)](#multicastIpc.withSocket) ⇒ <code>Promise</code>
+
+
+-----
+
 ## Classes
 
 <dl>
@@ -171,14 +77,13 @@
 <dt><a href="#multicastIpc">multicastIpc</a></dt>
 <dd></dd>
 </dl>
->>>>>>> e632e145
 
 <a name="CommApi"></a>
 
 ## CommApi
-
------
-
+
+-----
+
 <a name="new_CommApi_new"></a>
 
 ### new CommApi(socket)
@@ -189,18 +94,14 @@
 | --- |
 | socket | 
 
-
-<<<<<<< HEAD
-### commApi.broadcast(message) ⇒ <code>promise</code>
-=======
------
-
+
+-----
+
 <a name="CommApi+broadcast"></a>
 
 ### *commApi*.broadcast(message) ⇒ <code>promise</code>
->>>>>>> e632e145
-Broadcast a message to all listeners.
-
+Broadcast a message to all listeners.+ Listeners will need to connect to the same port and multicastAddress as the sender to receive messages.
 
 **Fulfil**: No value.  The buffer is safe to reuse now.  
@@ -212,26 +113,26 @@
 | message | <code>Buffer</code> &#124; <code>string</code> | Message to send |
 
 **Example**  
-```js
-var ipc = require('multicast-ipc');
-
-// Announcer BOT will tell everyone when someone joins the room!
-ipc.withSocket(function (api) {
-  function isJoinMessage(message, rinfo) {
-      return message.toString().substr(0, 5) == 'join:';
-  }
-
-  return api.waitForMessage(isJoinMessage)
-            .map(function (req) {
-                // Send a message to all listeners
-                
-                return api.broadcast('Player ' + req.message.toString().substr(5) + ' has entered the arena!');
-            };
-});
+```js+var ipc = require('multicast-ipc');++// Announcer BOT will tell everyone when someone joins the room!+ipc.withSocket(function (api) {+  function isJoinMessage(message, rinfo) {+      return message.toString().substr(0, 5) == 'join:';+  }++  return api.waitForMessage(isJoinMessage)+            .map(function (req) {+                // Send a message to all listeners+                +                return api.broadcast('Player ' + req.message.toString().substr(5) + ' has entered the arena!');+            };+}); ```
-
------
-
+
+-----
+
 <a name="CommApi+repeatFor"></a>
 
 ### *commApi*.repeatFor(count, fn) ⇒ <code>Promise</code>
@@ -246,28 +147,20 @@
 | count | <code>number</code> | The number of times that ```fn``` should be called |
 | fn | <code>function</code> | The function that should be repeated |
 
-
-<<<<<<< HEAD
-### commApi.repeatWhile ⇒ <code>Promise</code>
-=======
------
-
+
+-----
+
 <a name="CommApi+repeatWhile"></a>
 
 ### *commApi*.repeatWhile ⇒ <code>Promise</code>
->>>>>>> e632e145
-Repeat a certain chain of commands until the specified condition is met.  This is the equivalent of a while loop.
-
-The ```condition``` function is used to decide whether to continue looping or stop.  It receives the last value from
-the action function as input and should return ```true``` to continue the loop or false to ```stop```.
-
-The ```action``` function contains the body of the loop.  This is typically an entire back and forth interaction of the
-<<<<<<< HEAD
-protocol using [broadcast](broadcast), [send](send) and [waitForMessage](waitForMessage) functions.  The end result should be a
-=======
-protocol using [broadcast](#CommApi+broadcast), [send](#CommApi+send) and
-[waitForMessage](#CommApi+waitForMessage) functions.  The end result should be a
->>>>>>> e632e145
+Repeat a certain chain of commands until the specified condition is met.  This is the equivalent of a while loop.++The ```condition``` function is used to decide whether to continue looping or stop.  It receives the last value from+the action function as input and should return ```true``` to continue the loop or false to ```stop```.++The ```action``` function contains the body of the loop.  This is typically an entire back and forth interaction of the+protocol using [broadcast](#CommApi+broadcast), [send](#CommApi+send) and+[waitForMessage](#CommApi+waitForMessage) functions.  The end result should be a promise that resolves to a value which will be passed into the ```condition``` function.
 
 **Fulfil**: <code>\*</code> The latest lastValue  
@@ -280,46 +173,42 @@
 | action | <code>function</code> | A callback function that must return a promise |
 | lastValue | <code>\*</code> | This is the first "lastValue" that will be passed to the condition function |
 
-
-<<<<<<< HEAD
-### commApi.send(message, port, ipAddress) ⇒ <code>Promise</code>
-=======
------
-
+
+-----
+
 <a name="CommApi+send"></a>
 
 ### *commApi*.send(message, port, ipAddress) ⇒ <code>Promise</code>
->>>>>>> e632e145
-Send a message directly to a port/ip address.
-
-This function can be used for 1:1 communication as well as for group messaging if the IP address happens to be
-one that is in the multicast range.
-
-If the value of address is a host name, DNS will be used to resolve the address of the host which will incur at least
+Send a message directly to a port/ip address.++This function can be used for 1:1 communication as well as for group messaging if the IP address happens to be+one that is in the multicast range.++If the value of address is a host name, DNS will be used to resolve the address of the host which will incur at least one processTick delay. If the address is an empty string, '127.0.0.1' or '::1' will be used instead.
 
 **Fulfil**: No value  
 **Reject**: <code>Error</code> err - Error from sending the command  
-**Since**: 1.0.0
-
-```js
-var ipc = require('multicast-ipc');
-
-// Welcome BOT will welcome new players
-ipc.withSocket(function (api) {
-  // Send a message to all listeners
-
-  function isJoinMessage(message, rinfo) {
-      return message.toString().substr(0, 5) == 'join:';
-  }
-
-  return api.waitForMessage(isJoinMessage)
-            .map(function (req) {
-                // Send a direct message as a 'reply' back to the process that sent the original message
-
-                return api.send('Welcome ' + req.message.toString().substr(5) + '!', req.port, req.address);
-            };
-});
+**Since**: 1.0.0++```js+var ipc = require('multicast-ipc');++// Welcome BOT will welcome new players+ipc.withSocket(function (api) {+  // Send a message to all listeners++  function isJoinMessage(message, rinfo) {+      return message.toString().substr(0, 5) == 'join:';+  }++  return api.waitForMessage(isJoinMessage)+            .map(function (req) {+                // Send a direct message as a 'reply' back to the process that sent the original message++                return api.send('Welcome ' + req.message.toString().substr(5) + '!', req.port, req.address);+            };+}); ```  
 
 | Param | Type | Description |
@@ -328,9 +217,9 @@
 | port | <code>number</code> | UDP port to send data to |
 | ipAddress | <code>string</code> | Destination hostname or IP address |
 
-
------
-
+
+-----
+
 <a name="CommApi+unbind"></a>
 
 ### *commApi*.unbind() ⇒ <code>Promise</code>
@@ -339,56 +228,48 @@
 **Fulfil**: Socket closed successfully  
 **Reject**: <code>Error</code> err - Socket could not be closed  
 **Since**: 1.0.0  
-
------
-
-<<<<<<< HEAD
-### commApi.waitForMessage([filter]) ⇒ <code>Promise</code>
-Wait for a specific message.  The optional filter function is called for every message that is received.  If the filter
-function returns true, the promise is resolved with that value.
-=======
+
+-----
+
 <a name="CommApi+waitForMessage"></a>
->>>>>>> e632e145
 
 ### *commApi*.waitForMessage([filter]) ⇒ <code>Promise</code>
-Wait for a specific message.  The optional filter function is called for every message that is received.  If the filter
+Wait for a specific message.  The optional filter function is called for every message that is received.  If the filter function returns true, the promise is resolved with that value.
 
 **Fulfil**: <code>{ address: string, family: string, port: number, message: Buffer </code>} message - The message that was received  
 **Reject**: <code>Error</code> err - Error thrown from the filter function  
-**Since**: 1.0.0
-
-```js
-var ipc = require('multicast-ipc');
-
-// Logger BOT will log incoming messages
-ipc.withSocket(function (api) {
-  function isJoinMessage(message, rinfo) {
-      return message.toString().substr(0, 5) == 'join:';
-  }
-
-  return api.waitForMessage(isJoinMessage)
-            .map(function (req) {
-                console.log('Audit Log: %s:%d - %s', req.address, req.port, req.message.toString());
-            };
-});
+**Since**: 1.0.0++```js+var ipc = require('multicast-ipc');++// Logger BOT will log incoming messages+ipc.withSocket(function (api) {+  function isJoinMessage(message, rinfo) {+      return message.toString().substr(0, 5) == 'join:';+  }++  return api.waitForMessage(isJoinMessage)+            .map(function (req) {+                console.log('Audit Log: %s:%d - %s', req.address, req.port, req.message.toString());+            };+}); ```  
 
 | Param | Type | Description |
 | --- | --- | --- |
 | [filter] | <code>function</code> | Each received message is passed into the filter function. |
 
-
-<<<<<<< HEAD
-=======
------
-
+
+-----
+
 <a name="multicastIpc"></a>
 
 ## multicastIpc
-
------
-
+
+-----
+
 <a name="multicastIpc.apiCallback"></a>
 
 ### *multicastIpc*..apiCallback : <code>function</code>
@@ -400,15 +281,15 @@
 | --- | --- | --- |
 | api | <code>[CommApi](#CommApi)</code> | API Helper Object |
 
-
------
-
+
+-----
+
 <a name="multicastIpc.withSocket"></a>
 
 ### *multicastIpc*..withSocket([port], [multicastAddress], callback) ⇒ <code>Promise</code>
-Initialize a socket.  Listens to messages, allows sending messages and automatically cleans up after itself.
-
-The callback function will be invoked after the socket is successfully set up.  An [api](#CommApi) object will be passed
+Initialize a socket.  Listens to messages, allows sending messages and automatically cleans up after itself.++The callback function will be invoked after the socket is successfully set up.  An [api](#CommApi) object will be passed to the callback which has utility functions that help in creating the application-layer communication protocol.
 
 **Fulfil**: <code>\*</code> Result of the last item returned from the callback  
@@ -422,29 +303,28 @@
 | callback | <code>apiCallback</code> |  | Function that will be called with the communication api object |
 
 **Example**  
-```js
-var ipc = require('multicast-ipc');
-
-ipc.withSocket(function (api) {
-  // The API object contains helper methods for implementing your own IPC protocol
-  
-  return api.broadcast('node:online')
-            .then(api.unbind);  // This is optional (the library automatically handles resources
-});
+```js+var ipc = require('multicast-ipc');++ipc.withSocket(function (api) {+  // The API object contains helper methods for implementing your own IPC protocol+  +  return api.broadcast('node:online')+            .then(api.unbind);  // This is optional (the library automatically handles resources+}); ```
-
------
-
->>>>>>> e632e145
-
-## Contributing
-
-Please submit all issues and pull requests to the [avishnyak/multicast-ipc](http://github.com/avishnyak/multicast-ipc) repository!
-
-## Tests
-
-Run tests using `npm test` (coming soon).
-
-## Support
-
+
+-----
+
+
+## Contributing
+
+Please submit all issues and pull requests to the [avishnyak/multicast-ipc](http://github.com/avishnyak/multicast-ipc) repository!
+
+## Tests
+
+Run tests using `npm test` (coming soon).
+
+## Support
+
 If you have any problem or suggestion please open an issue [here](https://github.com/avishnyak/multicast-ipc/issues).